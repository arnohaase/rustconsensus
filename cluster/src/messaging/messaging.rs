use crate::messaging::message_module::{Message, MessageModule, MessageModuleId};
use crate::messaging::node_addr::NodeAddr;
use async_trait::async_trait;
#[cfg(test)] use mockall::automock;
use std::fmt::Debug;
use std::net::SocketAddr;
use std::sync::Arc;
use tracing::{warn, Instrument, Span};
use transport::buffers::atomic_map::AtomicMap;
use transport::message_dispatcher::MessageDispatcher;

pub const MAX_MSG_SIZE: usize = 256*1024; //TODO make this configurable

pub const STREAM_ID_INTERNAL : u16 = 0xFFEE;
#[cfg_attr(test, automock)]
#[async_trait]
pub trait MessageSender: Debug + Send + Sync + 'static {
    fn get_self_addr(&self) -> NodeAddr;

    //TODO documentation

    async fn send_to_node<T: Message>(&self, to: NodeAddr, stream_id: u16, msg: &T) -> anyhow::Result<()>;

    async fn send_to_addr<T: Message>(&self, to: SocketAddr, stream_id: u16, msg: &T) -> anyhow::Result<()>;

    async fn send_raw_fire_and_forget<T: Message>(&self, to_addr: SocketAddr, required_to_generation: Option<u64>, msg: &T) -> anyhow::Result<()>;
}

#[async_trait]
pub trait Messaging: MessageSender {
    fn register_module(&self, message_module: Arc<dyn MessageModule>);
    fn deregister_module(&self, id: MessageModuleId);
    async fn recv(&self);
}

<<<<<<< HEAD
=======
pub struct RudpMessagingImpl {
    end_point: EndPoint,
    message_modules: Arc<AtomicMap<MessageModuleId, Arc<dyn MessageModule>>>,
}
impl Debug for RudpMessagingImpl {
    fn fmt(&self, f: &mut Formatter<'_>) -> std::fmt::Result {
        write!(f, "RudpMessagingImpl")
    }
}

impl RudpMessagingImpl {
    pub async fn new(config: RudpConfig) -> anyhow::Result<RudpMessagingImpl> {
        let message_modules: Arc<AtomicMap<MessageModuleId, Arc<dyn MessageModule>>> = Default::default();

        let message_dispatcher = MessageDispatcherImpl {
            message_modules: message_modules.clone(),
        };

        let end_point = EndPoint::new(Arc::new(message_dispatcher), Arc::new(config)).await?;

        Ok(RudpMessagingImpl {
            end_point,
            message_modules,
        })
    }
}

#[async_trait]
impl MessageSender for RudpMessagingImpl {
    fn get_self_addr(&self) -> NodeAddr {
        NodeAddr {
            unique: self.end_point.self_generation(),
            socket_addr: self.end_point.self_addr(),
        }
    }

    //TODO unit test
    async fn send_to_node<T: Message>(&self, to: NodeAddr, stream_id: u16, msg: &T) -> anyhow::Result<()>{
        let mut buf = BytesMut::new();
        msg.module_id().ser(&mut buf);
        msg.ser(&mut buf);

        self.end_point.send_in_stream(to.socket_addr, Some(to.unique), stream_id, &buf).await
    }

    //TODO unit test
    async fn send_to_addr<T: Message>(&self, to: SocketAddr, stream_id: u16, msg: &T) -> anyhow::Result<()> {
        let mut buf = BytesMut::new();
        msg.module_id().ser(&mut buf);
        msg.ser(&mut buf);

        self.end_point.send_in_stream(to, None, stream_id, &buf).await
    }

    //TODO unit test
    async fn send_raw_fire_and_forget<T: Message>(&self, to_addr: SocketAddr, required_to_generation: Option<u64>, msg: &T) -> anyhow::Result<()> {
        let mut buf = BytesMut::new();
        msg.module_id().ser(&mut buf);
        msg.ser(&mut buf);

        self.end_point.send_outside_stream(to_addr, required_to_generation, &buf).await
    }
}

#[async_trait]
impl Messaging for RudpMessagingImpl {
    fn register_module(&self, message_module: Arc<dyn MessageModule>) {
        self.message_modules
            .ensure_init(message_module.id(), || message_module.clone());
    }

    fn deregister_module(&self, id: MessageModuleId) {
        self.message_modules
            .remove_all(|k| k == &id);
    }

    async fn recv(&self) {
        self.end_point.recv_loop().await;
    }
}
>>>>>>> d1c147cb

pub struct MessageDispatcherImpl {
    pub message_modules: Arc<AtomicMap<MessageModuleId, Arc<dyn MessageModule>>>,
}

#[async_trait]
impl MessageDispatcher for MessageDispatcherImpl {
    async fn on_message(&self, sender_addr: SocketAddr, sender_generation: u64, _stream_id: Option<u16>, full_msg_buf: Vec<u8>) {
        let mut msg_buf = full_msg_buf.as_ref();
        match MessageModuleId::deser(&mut msg_buf) {
            Ok(id) => {
                match self.message_modules.get(&id) {
                    Some(message_module) => {
                        tokio::spawn(async move {
                            message_module.on_message(NodeAddr {
                                unique: sender_generation,
                                socket_addr: sender_addr,
                            }, &full_msg_buf[size_of::<MessageModuleId>()..])
                                .instrument(Span::current())
                                .await;
                        });
                    }
                    None => {
                        warn!("received a message for message id {:?} which is not registered - skipping message", id);
                    }
                }
            }
            Err(_) => {
                warn!("received a message without a valid id - skipping");
            }
        }
    }
}<|MERGE_RESOLUTION|>--- conflicted
+++ resolved
@@ -33,17 +33,6 @@
     async fn recv(&self);
 }
 
-<<<<<<< HEAD
-=======
-pub struct RudpMessagingImpl {
-    end_point: EndPoint,
-    message_modules: Arc<AtomicMap<MessageModuleId, Arc<dyn MessageModule>>>,
-}
-impl Debug for RudpMessagingImpl {
-    fn fmt(&self, f: &mut Formatter<'_>) -> std::fmt::Result {
-        write!(f, "RudpMessagingImpl")
-    }
-}
 
 impl RudpMessagingImpl {
     pub async fn new(config: RudpConfig) -> anyhow::Result<RudpMessagingImpl> {
@@ -115,10 +104,9 @@
         self.end_point.recv_loop().await;
     }
 }
->>>>>>> d1c147cb
 
-pub struct MessageDispatcherImpl {
-    pub message_modules: Arc<AtomicMap<MessageModuleId, Arc<dyn MessageModule>>>,
+struct MessageDispatcherImpl {
+    message_modules: Arc<AtomicMap<MessageModuleId, Arc<dyn MessageModule>>>,
 }
 
 #[async_trait]
